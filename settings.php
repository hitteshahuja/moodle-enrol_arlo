--- conflicted
+++ resolved
@@ -77,28 +77,7 @@
     $description = get_string('maxretires_email_desc', 'enrol_arlo');
     $default = 'moodleconnections@arlo.co';
     $settings->add(new configemail('enrol_arlo/apierroremail', $name, $description, $default));
-<<<<<<< HEAD
-
-    $description = get_string('enablewebhook_desc', 'enrol_arlo');
-    $name = get_string('enablewebhook', 'enrol_arlo');
-    $settings->add(new admin_setting_configcheckbox('enrol_arlo/enablewebhook', $name, $description, 0));
-
-    $description = get_string('useadhoctask_desc', 'enrol_arlo');
-    $name = get_string('useadhoctask', 'enrol_arlo');
-    $settings->add(new admin_setting_configcheckbox('enrol_arlo/useadhoctask', $name, $description, 0));
-
-    $name = get_string('maxretries', 'enrol_arlo');
-    $description = get_string('maxretries_desc', 'enrol_arlo');
-    $settings->add(new admin_setting_configtext('enrol_arlo/retriesperrecord', $name, $description, 5, PARAM_INT));
-
-    $name = get_string('maxretires_email', 'enrol_arlo');
-    $description = get_string('maxretires_email_desc', 'enrol_arlo');
-    $default = 'moodleconnections@arlo.co';
-    $settings->add(new configemail('enrol_arlo/apierroremail', $name, $description, $default));
-
-=======
   
->>>>>>> 80dcba1b
     $description = get_string('enablewebhook_desc', 'enrol_arlo');
     $name = get_string('enablewebhook', 'enrol_arlo');
     $settings->add(new admin_setting_configcheckbox('enrol_arlo/enablewebhook', $name, $description, 0));
