--- conflicted
+++ resolved
@@ -85,18 +85,7 @@
     $description = get_string('maxretires_email_desc', 'enrol_arlo');
     $default = 'moodleconnections@arlo.co';
     $settings->add(new configemail('enrol_arlo/apierroremail', $name, $description, $default));
-  
-    $description = get_string('enablewebhook_desc', 'enrol_arlo');
-    $name = get_string('enablewebhook', 'enrol_arlo');
-    $settings->add(new admin_setting_configcheckbox('enrol_arlo/enablewebhook', $name, $description, 0));
 
-    $webhookenable = get_config('enrol_arlo', 'enablewebhook');
-    if ($webhookenable) {
-        $description = get_string('useadhoctask_desc', 'enrol_arlo');
-        $name = get_string('useadhoctask', 'enrol_arlo');
-        $settings->add(new admin_setting_configcheckbox('enrol_arlo/useadhoctask', $name, $description, 0));
-
-<<<<<<< HEAD
     $description = get_string('onlyactive_desc', 'enrol_arlo');
     $name = get_string('onlyactive', 'enrol_arlo');
     $settings->add(new admin_setting_configcheckbox('enrol_arlo/onlyactive', $name, $description, 0));
@@ -115,8 +104,6 @@
         $name = get_string('useadhoctask', 'enrol_arlo');
         $settings->add(new admin_setting_configcheckbox('enrol_arlo/useadhoctask', $name, $description, 0));
 
-=======
->>>>>>> 3e46a65c
         $description = get_string('enable_multisync_desc', 'enrol_arlo');
         $name = get_string('enable_multisync', 'enrol_arlo');
         $settings->add(new admin_setting_configcheckbox('enrol_arlo/enable_multisync', $name, $description, 0));
