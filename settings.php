--- conflicted
+++ resolved
@@ -69,7 +69,6 @@
     $name = get_string('apipassword', 'enrol_arlo');
     $settings->add(new admin_setting_configpasswordunmask('enrol_arlo/apipassword', $name, $description, ''));
 
-<<<<<<< HEAD
     $name = get_string('maxretries', 'enrol_arlo');
     $description = get_string('maxretries_desc', 'enrol_arlo');
     $settings->add(new admin_setting_configtext('enrol_arlo/retriesperrecord', $name, $description, 5, PARAM_INT));
@@ -78,9 +77,7 @@
     $description = get_string('maxretires_email_desc', 'enrol_arlo');
     $default = 'moodleconnections@arlo.co';
     $settings->add(new configemail('enrol_arlo/apierroremail', $name, $description, $default));
-
-=======
->>>>>>> 81798836
+  
     $description = get_string('enablewebhook_desc', 'enrol_arlo');
     $name = get_string('enablewebhook', 'enrol_arlo');
     $settings->add(new admin_setting_configcheckbox('enrol_arlo/enablewebhook', $name, $description, 0));
